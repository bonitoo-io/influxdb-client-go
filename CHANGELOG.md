--- conflicted
+++ resolved
@@ -9,11 +9,8 @@
 
 ### Documentation
 1. [#189](https://github.com/influxdata/influxdb-client-go/pull/189) Added clarification that server URL has to be the InfluxDB server base URL to API docs and all examples.   
-<<<<<<< HEAD
-1. [#200](https://github.com/influxdata/influxdb-client-go/pull/200) Fix example code
-=======
 1. [#196](https://github.com/influxdata/influxdb-client-go/pull/196) Changed default server port 9999 to 8086 in docs and examples  
->>>>>>> f33d1988
+1. [#200](https://github.com/influxdata/influxdb-client-go/pull/200) Fix example code in the Readme
 
 ## 2.0.1 [2020-08-14]
 ### Bug fixes 
